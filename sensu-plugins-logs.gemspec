--- conflicted
+++ resolved
@@ -30,11 +30,7 @@
   s.test_files             = s.files.grep(%r{^(test|spec|features)/})
   s.version                = SensuPluginsLogs::Version::VER_STRING
 
-<<<<<<< HEAD
-  s.add_runtime_dependency 'sensu-plugin', '~> 2.7'
-=======
   s.add_runtime_dependency 'sensu-plugin', '~> 3.0'
->>>>>>> 3ae2eaf7
 
   s.add_development_dependency 'bundler',                   '~> 1.15'
   s.add_development_dependency 'codeclimate-test-reporter', '~> 1.0'
