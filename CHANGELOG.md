# Change Log
This project adheres to [Semantic Versioning](http://semver.org/).

This CHANGELOG follows the format listed [here](https://github.com/sensu-plugins/community/blob/master/HOW_WE_CHANGELOG.md)

## [Unreleased]
<<<<<<< HEAD
### Added
- updated to use sensu-plugin 2.7 with 2.x to 1.x migration option
### Breaking Changes
- require ruby 2.3.0 or greater, resolves issues with dependancies 
=======

## [3.0.0] - 2018-12-15
### Breaking Changes
- updated to use sensu-plugin 3.0 with Sensu Go to Sensu Core 1.x migration option

### Changes
- Update handler-logevent.rb to gracefully handle missing check and client definitions in events.  Missing attributes will use 'unknown' fallback strings so that malformed events will still be captured in the event logging directory structure instead of erroring out.  Useful for diagnosing problems with malformed events when migrating to Sensu Go. (@jspaleta)

### Added
- add ruby 2.5.1 into travis automation (@jspaleta)

### Fixed
- add rdoc to development dependancy to fix rake task errors ruby 2.5.1 (@jspaleta) (@dependabot)
- update dev dep for github-markup (@jspaleta) (@dependabot)
- update dev dep for codeclimate-test-reporter (@jspaleta) (@dependabot)
- update dev dep for serverspec (@jspaleta) (@dependabot)
- update dev dep for mixlib-shellout (@jspaleta) (@dependabot)
- update dev dep for rubocop (@jspaleta) (@dependabot)

## [2.0.0] - 2018-09-30
### Breaking Changes
- remove support for ruby versions `< 2.3.0` (@jspaleta)

### Added
- updated to use sensu-plugin 2.7 with 2.x to 1.x migration option (@jspaleta)

>>>>>>> 3ae2eaf7

### Fixed
- check-log.rb: pattern is now required via option config (@cgeers)
- check-log.rb: update descriptions of crit and warn options (@cgeers)

## [1.3.1] - 2017-10-09
### Fixed
- check-log.rb: added `File::TRUNC` option to the state file to address scenerios where files were written to often and rotated which caused the offset to be wrong. This caused high diskio as it was trying to seek to a part of a non existent file or past the correct location in the file. (@georgespatton)

## [1.3.0] - 2017-09-23
### Added
- check-log.rb: `return-error-limit` option to limit the number of returned matched lines (log entries) (@jhshadi)

## [1.2.1] - 2017-09-23
### Added
- ruby 2.4 testing (@majormoses)

### Fixed
- Fixed unhandled encoding exception when using the `log-pattern` option (@jhshadi)
- PR template spelling "compatibility"

### Changed
- updated CHANGELOG guidelines location (@majormoses)

## [1.2.0] - 2017-07-04
### Added
- Support of UTF16 encoded characters (@avoosh)

## [1.1.2] - 2017-05-25
### Fixed
- Write the state file atomically by using flock where available (@nlopes)

## [1.1.1] - 2017-05-21
### Changed
- `check-log.rb`: Fix 'crit' and 'warn' flags being ignored in search_log (@avifried1)

## [1.1.0] - 2017-05-20
### Added
- Add `return-length` option to support custom length for returned matched lines (@jhshadi)
- Add `log-pattern` option to support read and match against whole log entry instead of single line (@jhshadi)

## [1.0.0] - 2017-03-07
### Fixed
- `check-log.rb`: Drop non-ASCII chars from log line (@vlinevich)
- `check-log.rb`: Fix return content to have matched line (@saka-shin)

### Changed
- Upgrade to Rubocop 0.40 and cleanup (@eheydrick)

### Added
- Ruby 2.3 support

### Removed
- Ruby 2.0 and older support (@eheydrick)

## [0.0.4] - 2016-03-12
### Removed
- Remove dependency on the fileutils gem

## [0.0.3] - 2015-10-22
### Changed
- updated sensu-plugin gem to 1.2.0
- multibyte fix

### Removed
- Remove JSON gem dep that is not longer needed with Ruby 1.9+

## [0.0.1] - 2015-06-04

### Added
- initial release

[Unreleased]: https://github.com/sensu-plugins/sensu-plugins-logs/compare/3.0.0...HEAD
[3.0.0]: https://github.com/sensu-plugins/sensu-plugins-logs/compare/2.0.0...3.0.0
[2.0.0]: https://github.com/sensu-plugins/sensu-plugins-logs/compare/1.3.1...2.0.0
[1.3.1]: https://github.com/sensu-plugins/sensu-plugins-logs/compare/1.3.0...1.3.1
[1.3.0]: https://github.com/sensu-plugins/sensu-plugins-logs/compare/1.2.1...1.3.0
[1.2.1]: https://github.com/sensu-plugins/sensu-plugins-logs/compare/1.2.0...1.2.1
[1.2.0]: https://github.com/sensu-plugins/sensu-plugins-logs/compare/1.2.2...1.2.0
[1.1.2]: https://github.com/sensu-plugins/sensu-plugins-logs/compare/1.1.1...1.1.2
[1.1.1]: https://github.com/sensu-plugins/sensu-plugins-logs/compare/1.1.0...1.1.1
[1.1.0]: https://github.com/sensu-plugins/sensu-plugins-logs/compare/1.0.0...1.1.0
[0.0.4]:
[1.0.0]: https://github.com/sensu-plugins/sensu-plugins-logs/compare/0.0.4...1.0.0
[0.0.4]: https://github.com/sensu-plugins/sensu-plugins-logs/compare/0.0.3...0.0.4
[0.0.3]: https://github.com/sensu-plugins/sensu-plugins-logs/compare/0.0.2...0.0.3<|MERGE_RESOLUTION|>--- conflicted
+++ resolved
@@ -4,12 +4,6 @@
 This CHANGELOG follows the format listed [here](https://github.com/sensu-plugins/community/blob/master/HOW_WE_CHANGELOG.md)
 
 ## [Unreleased]
-<<<<<<< HEAD
-### Added
-- updated to use sensu-plugin 2.7 with 2.x to 1.x migration option
-### Breaking Changes
-- require ruby 2.3.0 or greater, resolves issues with dependancies 
-=======
 
 ## [3.0.0] - 2018-12-15
 ### Breaking Changes
@@ -36,7 +30,6 @@
 ### Added
 - updated to use sensu-plugin 2.7 with 2.x to 1.x migration option (@jspaleta)
 
->>>>>>> 3ae2eaf7
 
 ### Fixed
 - check-log.rb: pattern is now required via option config (@cgeers)
